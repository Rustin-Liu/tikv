--- conflicted
+++ resolved
@@ -88,8 +88,8 @@
         key_only: bool,
         range: &KeyRange,
     ) -> Result<StoreScanner<S>> {
-        let lower_bound = Some(Key::from_raw(range.get_start()).take_encoded());
-        let upper_bound = Some(Key::from_raw(range.get_end()).take_encoded());
+        let lower_bound = Some(Key::from_raw(range.get_start()).into_encoded());
+        let upper_bound = Some(Key::from_raw(range.get_end()).into_encoded());
         store.scanner(scan_mode, key_only, lower_bound, upper_bound)
     }
 
@@ -117,7 +117,7 @@
         let kv = self.scanner.next()?;
 
         let (key, value) = match kv {
-            Some((k, v)) => (box_try!(k.take_raw()), v),
+            Some((k, v)) => (box_try!(k.into_raw()), v),
             None => {
                 self.no_more = true;
                 return Ok(None);
@@ -133,7 +133,6 @@
             );
         }
 
-<<<<<<< HEAD
         {
             let seek_key_slice = match (self.scan_mode, self.scan_on) {
                 (ScanMode::Forward, _) | (ScanMode::Backward, ScanOn::Index) => key.as_slice(),
@@ -144,18 +143,6 @@
             }
             self.seek_key.extend_from_slice(seek_key_slice);
         }
-=======
-        self.seek_key = match (self.scan_mode, self.scan_on) {
-            (ScanMode::Forward, _) => {
-                let mut seek_key = key.clone();
-                util::convert_to_prefix_next(&mut seek_key);
-                seek_key
-            }
-            (ScanMode::Backward, ScanOn::Table) => box_try!(truncate_as_row_key(&key)).to_vec(),
-            (ScanMode::Backward, ScanOn::Index) => key.clone(),
-            _ => unreachable!(),
-        };
->>>>>>> 55204847
 
         Ok(Some((key, value)))
     }
