--- conflicted
+++ resolved
@@ -159,11 +159,7 @@
     }
 
     #[inline]
-    pub fn rand_with_seed_first_gen(
-        &self,
-        ctx: &mut EvalContext,
-        row: &[Datum],
-    ) -> Result<Option<f64>> {
+    pub fn rand_with_seed_first_gen(&self, ctx: &mut EvalContext, row: &[Datum]) -> Result<Option<f64>> {
         let seed = match self.children[0].eval_int(ctx, row)? {
             Some(v) => Some(v),
             _ => None,
@@ -777,7 +773,6 @@
     }
 
     #[test]
-<<<<<<< HEAD
     #[allow(clippy::float_cmp)]
     fn test_rand_with_seed() {
         let tests: Vec<(i64, f64)> = vec![
@@ -794,29 +789,6 @@
 
         for (seed, exp) in tests {
             let got = eval_func(ScalarFuncSig::RandWithSeed, &[Datum::I64(seed)])
-=======
-    fn test_rand_with_seed_first_gen() {
-        let seed: i64 = 20160101;
-        let expect = eval_func(ScalarFuncSig::RandWithSeedFirstGen, &[Datum::I64(seed)])
-            .unwrap()
-            .as_real()
-            .unwrap()
-            .unwrap()
-            .to_bits();
-        for _ in 1..3 {
-            let got = eval_func(ScalarFuncSig::RandWithSeedFirstGen, &[Datum::I64(seed)])
-                .unwrap()
-                .as_real()
-                .unwrap();
-
-            assert!(got.is_some());
-            assert_eq!(got.unwrap().to_bits(), expect);
-        }
-        let mut set: HashSet<u64> = HashSet::new();
-        let test_cnt = 1024;
-        for i in seed + 1..=seed + test_cnt {
-            let got = eval_func(ScalarFuncSig::RandWithSeedFirstGen, &[Datum::I64(i)])
->>>>>>> b005d9b2
                 .unwrap()
                 .as_real()
                 .unwrap()
